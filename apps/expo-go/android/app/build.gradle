import java.nio.file.Files
import java.nio.file.Paths

buildscript {
  // Simple helper that allows the root project to override versions declared by this library.
  ext.safeExtGet = { prop, fallback ->
    rootProject.ext.has(prop) ? rootProject.ext.get(prop) : fallback
  }

  repositories {
    google()
    mavenCentral()
  }

  dependencies {
    classpath("org.jetbrains.kotlin:kotlin-gradle-plugin:${safeExtGet('kotlinVersion', '1.6.10')}")
  }
}
apply plugin: 'com.android.application'
apply plugin: 'org.jetbrains.kotlin.android'
apply plugin: 'com.google.firebase.crashlytics'

def expoModulesCorePlugin = new File(project(":expo-modules-core").projectDir.absolutePath, "ExpoModulesCorePlugin.gradle")
apply from: expoModulesCorePlugin
applyKotlinExpoModulesCorePlugin()
useDefaultAndroidSdkVersions()

apply plugin: 'com.facebook.react'

react {
  def projectRoot = rootDir.getAbsoluteFile().getParentFile().getAbsolutePath()

  entryFile = file(["node", "-e", "require('expo/scripts/resolveAppEntry')", projectRoot, "android", "absolute"].execute(null, rootDir).text.trim())
  reactNativeDir = new File(projectRoot, "../../react-native-lab/react-native/packages/react-native")
  codegenDir = new File(projectRoot, "../../react-native-lab/react-native/packages/react-native-codegen")

  // Expo Go does not require JS bundling from build, we set all variants as debuggableVariants
  debuggableVariants = ["debug", "release"]

  cliFile = new File(["node", "--print", "require.resolve('@expo/cli')"].execute(null, rootDir).text.trim())
  bundleCommand = "export:embed"

  /* Autolinking */
  autolinkLibrariesWithApp()
}

android {
  namespace "host.exp.exponent"

  buildFeatures {
    buildConfig true
  }

  defaultConfig {
    applicationId 'host.exp.exponent'
    versionCode 227
<<<<<<< HEAD
    versionName '2.33.4'
=======
    versionName '2.33.5'
>>>>>>> cd391c95

    testInstrumentationRunner "androidx.test.runner.AndroidJUnitRunner"
    // Deprecated. Used by net.openid:appauth
    manifestPlaceholders = [
        'appAuthRedirectScheme': 'host.exp.exponent',
        'appLabel': '@string/versioned_app_name'
    ]
  }

  signingConfigs {
    debug {
      storeFile file('../debug.keystore')
    }
    release {
      storeFile file(System.getenv("ANDROID_KEYSTORE_PATH") ?: "release-key.jks")
      storePassword System.getenv("ANDROID_KEYSTORE_PASSWORD")
      keyAlias System.getenv("ANDROID_KEY_ALIAS")
      keyPassword System.getenv("ANDROID_KEY_PASSWORD")
    }
  }
  buildTypes {
    debug {
      debuggable true
      firebaseCrashlytics {
        nativeSymbolUploadEnabled false
      }
    }
    release {
      minifyEnabled true
      proguardFiles getDefaultProguardFile('proguard-android.txt'), 'proguard-rules.pro'
      consumerProguardFiles 'proguard-rules.pro'
      if (!System.getenv("ANDROID_UNSIGNED")) {
        signingConfig signingConfigs.release
      }
      def shouldUploadCrashlytics = System.getenv("EAS_BUILD") != null
      firebaseCrashlytics {
        nativeSymbolUploadEnabled shouldUploadCrashlytics
        unstrippedNativeLibsDir file("${buildDir}/intermediates/merged_native_libs/release/mergeReleaseNativeLibs/out/lib")
      }
    }
  }

  lintOptions {
    abortOnError false
  }
  packagingOptions {
    // libfbjni.so is prebuilt library shared between all ABIs
    pickFirst "lib/**/libfbjni.so"
    // AGP will give priority of libc++_shared coming from App modules.
    pickFirst "**/libc++_shared.so"
  }
  androidResources {
    ignoreAssetsPattern '!.svn:!.git:!.ds_store:!*.scc:!CVS:!thumbs.db:!picasa.ini:!*~'
  }
}

// [BEGIN] Applying namespace for 3rd party vendor modules
import com.android.build.api.variant.AndroidComponentsExtension
import org.xmlpull.v1.XmlPullParser
import org.xmlpull.v1.XmlPullParserFactory
import com.android.build.gradle.LibraryExtension
import org.w3c.dom.Element

// Based on RNGP's AgpConfiguratorPlugin
class AgpConfiguratorPlugin implements Plugin<Project> {
  @Override
  void apply(Project project) {
    configureBuildConfigFieldsForLibraries(project)
    configureNamespaceForLibraries(project)
  }

  // Make sure buildConfig is turned on for all the 3rd party libraries
  private void configureBuildConfigFieldsForLibraries(Project project) {
    project.rootProject.allprojects { subproject ->
      subproject.plugins.withId("com.android.library") {
        AndroidComponentsExtension ext = subproject.extensions.getByType(AndroidComponentsExtension)
        ext.finalizeDsl { androidComponentProperties ->
          buildFeatures.buildConfig = true
        }
      }
    }
  }

  // Ensure namespace is specified for all the 3rd party libraries
  private void configureNamespaceForLibraries(Project project) {
    project.rootProject.allprojects { subproject ->
      subproject.plugins.withId("com.android.library") {
        AndroidComponentsExtension ext = subproject.extensions.getByType(AndroidComponentsExtension)
        ext.finalizeDsl { androidComponentProperties ->
          if (androidComponentProperties.namespace == null) {
            LibraryExtension android = subproject.extensions.getByType(LibraryExtension)
            def manifestFile = android.sourceSets.getByName("main").manifest.srcFile

             if (manifestFile.exists()) {
               def packageName = getPackageNameFromManifest(manifestFile);
               androidComponentProperties.namespace = packageName
             }
          }
        }
      }
    }
  }

  private String getPackageNameFromManifest(File manifestFile) {
    try {
      // Use XmlPullParser to parse the AndroidManifest.xml
      def xmlFactory = XmlPullParserFactory.newInstance()
      def xmlParser = xmlFactory.newPullParser()

      // Open the manifest file for parsing
      def manifestReader = new FileReader(manifestFile)
      xmlParser.setInput(manifestReader)

      String packageName = null

      // Iterate through the XML elements
      while (xmlParser.getEventType() != XmlPullParser.END_DOCUMENT) {
        if (xmlParser.getEventType() == XmlPullParser.START_TAG) {
          if (xmlParser.getName() == "manifest") {
            // Read the package attribute
            packageName = xmlParser.getAttributeValue(null, "package")
            break
          }
        }
        xmlParser.next()
      }

      return packageName
    } catch (Exception e) {
      return null
    }
  }
}
// [END] Applying namespace for 3rd party vendor modules

// we need to apply this plugin here instead of inside expoview
// for it to be applied when running the clean task as well
apply plugin: AgpConfiguratorPlugin

dependencies {
  implementation fileTree(dir: 'libs', include: ['*.jar'])

  implementation "org.jetbrains.kotlin:kotlin-stdlib:${safeExtGet('kotlinVersion', '1.9.22')}"

  // Our dependencies
  implementation ('androidx.appcompat:appcompat:1.6.1')

  // Our dependencies for toggling edge-to-edge support
  implementation 'androidx.activity:activity:1.10.1'
  implementation 'androidx.activity:activity-ktx:1.10.1'

  // Our dependencies from ExpoView
  // DON'T ADD ANYTHING HERE THAT ISN'T IN EXPOVIEW. ONLY COPY THINGS FROM EXPOVIEW TO HERE.
  compileOnly 'org.glassfish:javax.annotation:3.1.1'
  implementation 'com.jakewharton:butterknife:10.2.1'
  implementation 'de.greenrobot:eventbus:2.4.0'

  implementation 'com.squareup.picasso:picasso:2.5.2'
  implementation 'com.google.android.gms:play-services-analytics:16.0.1'
  implementation 'com.google.android.gms:play-services-maps:18.0.0'
  implementation 'com.google.android.gms:play-services-auth:15.0.1'
  implementation 'com.google.android.gms:play-services-location:15.0.1'
  debugImplementation 'com.squareup.leakcanary:leakcanary-android-no-op:1.4-beta1'
  // debugImplementation 'com.squareup.leakcanary:leakcanary-android:1.4-beta1'
  releaseImplementation 'com.squareup.leakcanary:leakcanary-android-no-op:1.4-beta1'
  implementation 'com.facebook.device.yearclass:yearclass:2.1.0'
  implementation 'commons-io:commons-io:1.4'
  implementation 'me.leolin:ShortcutBadger:1.1.4@aar'
  implementation 'com.vanniktech:android-image-cropper:4.6.0'
  implementation 'commons-codec:commons-codec:1.10'
  implementation 'com.google.zxing:core:3.3.3'
  implementation 'net.openid:appauth:0.4.1'
  implementation 'com.airbnb.android:lottie:3.4.0'
  implementation "androidx.exifinterface:exifinterface:1.3.3"
  implementation 'com.squareup.okio:okio:1.9.0'
  implementation 'com.facebook.soloader:soloader:0.8.2'
  implementation 'com.google.guava:listenablefuture:9999.0-empty-to-avoid-conflict-with-guava'

  // expo-file-system
  implementation 'com.squareup.okhttp3:okhttp:3.10.0'
  implementation 'com.squareup.okhttp3:okhttp-urlconnection:3.10.0'

  // Testing
  androidTestImplementation 'androidx.test.espresso:espresso-core:3.4.0'
  androidTestImplementation 'androidx.test:runner:1.4.0'
  androidTestImplementation "androidx.annotation:annotation:1.3.0"
  androidTestImplementation 'com.google.code.findbugs:jsr305:3.0.0'
  androidTestImplementation 'androidx.test.uiautomator:uiautomator:2.2.0'
//  androidTestImplementation 'com.azimolabs.conditionwatcher:conditionwatcher:0.2'

  androidTestImplementation 'junit:junit:4.13.2'
  androidTestImplementation 'org.mockito:mockito-core:1.10.19'
  testImplementation 'org.robolectric:robolectric:4.10'
  androidTestImplementation 'androidx.test:runner:1.4.0'
  androidTestImplementation 'androidx.test:rules:1.4.0'

  testImplementation 'androidx.test:runner:1.4.0'
  testImplementation 'androidx.test:rules:1.4.0'
  testImplementation 'junit:junit:4.13.2'
  testImplementation 'org.mockito:mockito-core:1.10.19'

  implementation(project(':expoview'))

  implementation 'com.google.guava:listenablefuture:9999.0-empty-to-avoid-conflict-with-guava'
}

// This has to be down here for some reason
apply plugin: 'com.google.gms.google-services'

def ensureCrashlyticsDir = tasks.register('ensureCrashlyticsDir') {
  doLast {
    Files.createDirectories(Paths.get("${buildDir}/intermediates/merged_native_libs/release/mergeReleaseNativeLibs/out/lib"))
  }
}
preBuild.dependsOn(ensureCrashlyticsDir)

afterEvaluate {
  // Overrides the react-native enforcing from RNGP
  rootProject.allprojects { eachProject ->
    eachProject.configurations.all { configuration ->
      configuration.resolutionStrategy.dependencySubstitution {
        substitute(module("com.facebook.react:react-native"))
          .using(project(":packages:react-native:ReactAndroid"))
          .because("Building React Native from source")
        substitute(module("com.facebook.react:react-native:+"))
          .using(project(":packages:react-native:ReactAndroid"))
          .because("Building React Native from source")
        substitute(module("com.facebook.react:react-android"))
          .using(project(":packages:react-native:ReactAndroid"))
          .because("Building React Native from source")
        substitute(module("com.facebook.react:hermes-android"))
          .using(project(":packages:react-native:ReactAndroid:hermes-engine"))
          .because("Building React Native from source")
      }
    }
  }
}<|MERGE_RESOLUTION|>--- conflicted
+++ resolved
@@ -54,11 +54,7 @@
   defaultConfig {
     applicationId 'host.exp.exponent'
     versionCode 227
-<<<<<<< HEAD
-    versionName '2.33.4'
-=======
     versionName '2.33.5'
->>>>>>> cd391c95
 
     testInstrumentationRunner "androidx.test.runner.AndroidJUnitRunner"
     // Deprecated. Used by net.openid:appauth
