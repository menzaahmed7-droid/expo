--- conflicted
+++ resolved
@@ -8,11 +8,8 @@
 const inline_env_vars_1 = require("./inline-env-vars");
 const lazyImports_1 = require("./lazyImports");
 const restricted_react_api_plugin_1 = require("./restricted-react-api-plugin");
-<<<<<<< HEAD
 const server_actions_plugin_1 = require("./server-actions-plugin");
-=======
 const use_dom_directive_plugin_1 = require("./use-dom-directive-plugin");
->>>>>>> 9cbb6e87
 function getOptions(options, platform) {
     const tag = platform === 'web' ? 'web' : 'native';
     return {
