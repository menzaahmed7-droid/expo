{
  "name": "expo-updates",
<<<<<<< HEAD
  "version": "0.28.1",
=======
  "version": "0.28.2",
>>>>>>> cd391c95
  "description": "Fetches and manages remotely-hosted assets and updates to your app's JS bundle.",
  "main": "build/index.js",
  "types": "build/index.d.ts",
  "sideEffects": false,
  "bin": {
    "expo-updates": "bin/cli.js"
  },
  "scripts": {
    "build": "expo-module build",
    "clean": "expo-module clean",
    "lint": "expo-module lint",
    "test": "expo-module test",
    "prepare": "expo-module prepare",
    "prepublishOnly": "expo-module prepublishOnly",
    "expo-module": "expo-module",
    "test:e2e-cli": "yarn run prepare && expo-module test --config e2e-cli/jest.config.js"
  },
  "keywords": [
    "react-native",
    "expo",
    "updates"
  ],
  "repository": {
    "type": "git",
    "url": "https://github.com/expo/expo.git",
    "directory": "packages/expo-updates"
  },
  "bugs": {
    "url": "https://github.com/expo/expo/issues"
  },
  "author": "650 Industries, Inc.",
  "license": "MIT",
  "homepage": "https://docs.expo.dev/versions/latest/sdk/updates/",
  "jest": {
    "preset": "expo-module-scripts"
  },
  "dependencies": {
    "@expo/code-signing-certificates": "0.0.5",
<<<<<<< HEAD
    "@expo/config": "~11.0.0",
    "@expo/config-plugins": "~9.1.1",
=======
    "@expo/config": "~11.0.1",
    "@expo/config-plugins": "~9.1.2",
>>>>>>> cd391c95
    "@expo/spawn-async": "^1.7.2",
    "arg": "4.1.0",
    "chalk": "^4.1.2",
    "expo-eas-client": "~0.14.0",
    "expo-manifests": "~0.16.0",
    "expo-structured-headers": "~4.1.0",
    "expo-updates-interface": "~1.1.0",
    "glob": "^10.4.2",
    "ignore": "^5.3.1",
    "resolve-from": "^5.0.0"
  },
  "devDependencies": {
    "@types/jest": "^29.2.1",
    "@types/node": "^22.14.0",
    "@types/node-forge": "^1.0.0",
    "expo-module-scripts": "^4.1.1",
    "express": "^4.21.1",
    "form-data": "^4.0.0",
    "memfs": "^3.2.0",
    "xstate": "^4.37.2"
  },
  "peerDependencies": {
    "expo": "*",
    "react": "*"
  }
}<|MERGE_RESOLUTION|>--- conflicted
+++ resolved
@@ -1,10 +1,6 @@
 {
   "name": "expo-updates",
-<<<<<<< HEAD
-  "version": "0.28.1",
-=======
   "version": "0.28.2",
->>>>>>> cd391c95
   "description": "Fetches and manages remotely-hosted assets and updates to your app's JS bundle.",
   "main": "build/index.js",
   "types": "build/index.d.ts",
@@ -43,13 +39,8 @@
   },
   "dependencies": {
     "@expo/code-signing-certificates": "0.0.5",
-<<<<<<< HEAD
-    "@expo/config": "~11.0.0",
-    "@expo/config-plugins": "~9.1.1",
-=======
     "@expo/config": "~11.0.1",
     "@expo/config-plugins": "~9.1.2",
->>>>>>> cd391c95
     "@expo/spawn-async": "^1.7.2",
     "arg": "4.1.0",
     "chalk": "^4.1.2",
