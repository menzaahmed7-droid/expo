--- conflicted
+++ resolved
@@ -82,8 +82,10 @@
           chunks: chunk ? [chunk] : [],
         };
       },
-<<<<<<< HEAD
-      loadServerModuleRsc(file) {
+      async loadServerModuleRsc(file) {
+        // TODO: SSR load action code from on disk file.
+        throw new Error('React server actions are not implemented yet');
+
         const [id, chunk] = ssrManifest[file];
         return {
           id,
@@ -91,13 +93,7 @@
         };
       },
 
-=======
->>>>>>> aa037cd8
       entries: entries!,
-      loadServerModuleRsc: async (url) => {
-        // TODO: SSR load action code from on disk file.
-        throw new Error('React server actions are not implemented yet');
-      },
     }
   );
 }
