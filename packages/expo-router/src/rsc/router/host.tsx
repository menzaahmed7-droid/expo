--- conflicted
+++ resolved
@@ -260,7 +260,6 @@
   return data;
 };
 
-<<<<<<< HEAD
 import Constants from 'expo-constants';
 
 const manifest = Constants.expoConfig as Record<string, any> | null;
@@ -292,17 +291,6 @@
   return productionBaseUrl.replace(/\/$/, '');
 }
 
-function getAdjustedRemoteFilePath(path: string): string {
-  if (IS_DOM && process.env.NODE_ENV === 'production') {
-    // DOM components in production need to use the same origin logic as native.
-    return new URL(path, getBaseUrl()).toString();
-  }
-
-  if (!IS_DOM && process.env.EXPO_OS === 'web') {
-    return path;
-  }
-
-=======
 function getAdjustedRemoteFilePath(path: string): string {
   if (IS_DOM && process.env.NODE_ENV === 'production') {
     const origin = getOriginFromConstants();
@@ -319,7 +307,6 @@
     return path;
   }
 
->>>>>>> 976047ea
   return new URL(path, window.location.href).toString();
 }
 
