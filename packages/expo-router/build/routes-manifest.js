--- conflicted
+++ resolved
@@ -1,7 +1,10 @@
+"use strict";
+Object.defineProperty(exports, "__esModule", { value: true });
+exports.createRoutesManifest = void 0;
 // This file runs in Node.js environments.
 // no relative imports
-import { getRoutes } from './getRoutes';
-import { getServerManifest } from './getServerManifest';
+const getRoutes_1 = require("./getRoutes");
+const getServerManifest_1 = require("./getServerManifest");
 function createMockContextModule(map = []) {
     const contextModule = (key) => ({ default() { } });
     Object.defineProperty(contextModule, 'keys', {
@@ -9,16 +12,10 @@
     });
     return contextModule;
 }
-<<<<<<< HEAD
-export function createRoutesManifest(paths) {
-    // TODO: Drop this part for Node.js
-    const routeTree = getRoutes(createMockContextModule(paths), {
-=======
 function createRoutesManifest(paths, options) {
     // TODO: Drop this part for Node.js
     const routeTree = (0, getRoutes_1.getRoutes)(createMockContextModule(paths), {
         ...options,
->>>>>>> 27b40e9d
         preserveApiRoutes: true,
         ignoreRequireErrors: true,
         ignoreEntryPoints: true,
@@ -27,6 +24,7 @@
     if (!routeTree) {
         return null;
     }
-    return getServerManifest(routeTree);
+    return (0, getServerManifest_1.getServerManifest)(routeTree);
 }
+exports.createRoutesManifest = createRoutesManifest;
 //# sourceMappingURL=routes-manifest.js.map