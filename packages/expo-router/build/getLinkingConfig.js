<<<<<<< HEAD
import { getActionFromState } from '@react-navigation/native';
import { getReactNavigationConfig } from './getReactNavigationConfig';
import { addEventListener, getInitialURL, getPathFromState, getStateFromPath, } from './link/linking';
export function getNavigationConfig(routes, metaOnly = true) {
    return getReactNavigationConfig(routes, metaOnly);
}
export function getLinkingConfig(routes, metaOnly = true) {
=======
"use strict";
Object.defineProperty(exports, "__esModule", { value: true });
exports.stateCache = exports.getLinkingConfig = exports.getNavigationConfig = void 0;
const native_1 = require("@react-navigation/native");
const expo_modules_core_1 = require("expo-modules-core");
const getReactNavigationConfig_1 = require("./getReactNavigationConfig");
const linking_1 = require("./link/linking");
function getNavigationConfig(routes, metaOnly = true) {
    return (0, getReactNavigationConfig_1.getReactNavigationConfig)(routes, metaOnly);
}
exports.getNavigationConfig = getNavigationConfig;
function getLinkingConfig(routes, context, { metaOnly = true, serverUrl } = {}) {
    // Returning `undefined` / `null from `getInitialURL` are valid values, so we need to track if it's been called.
    let hasCachedInitialUrl = false;
    let initialUrl;
    const nativeLinkingKey = context
        .keys()
        .find((key) => key.match(/^\.\/\+native-intent\.[tj]sx?$/));
    const nativeLinking = nativeLinkingKey
        ? context(nativeLinkingKey)
        : undefined;
>>>>>>> 27b40e9d
    return {
        prefixes: [],
        config: getNavigationConfig(routes, metaOnly),
        // A custom getInitialURL is used on native to ensure the app always starts at
        // the root path if it's launched from something other than a deep link.
        // This helps keep the native functionality working like the web functionality.
        // For example, if you had a root navigator where the first screen was `/settings` and the second was `/index`
        // then `/index` would be used on web and `/settings` would be used on native.
<<<<<<< HEAD
        getInitialURL,
        subscribe: addEventListener,
        getStateFromPath: getStateFromPathMemoized,
        getPathFromState(state, options) {
            return (getPathFromState(state, {
                screens: [],
=======
        getInitialURL() {
            // Expo Router calls `getInitialURL` twice, which may confuse the user if they provide a custom `getInitialURL`.
            // Therefor we memoize the result.
            if (!hasCachedInitialUrl) {
                if (expo_modules_core_1.Platform.OS === 'web') {
                    initialUrl = serverUrl ?? (0, linking_1.getInitialURL)();
                }
                else {
                    initialUrl = serverUrl ?? (0, linking_1.getInitialURL)();
                    if (typeof initialUrl === 'string') {
                        if (typeof nativeLinking?.redirectSystemPath === 'function') {
                            initialUrl = nativeLinking.redirectSystemPath({ path: initialUrl, initial: true });
                        }
                    }
                    else if (initialUrl) {
                        initialUrl = initialUrl.then((url) => {
                            if (url && typeof nativeLinking?.redirectSystemPath === 'function') {
                                return nativeLinking.redirectSystemPath({ path: url, initial: true });
                            }
                            return url;
                        });
                    }
                }
                hasCachedInitialUrl = true;
            }
            return initialUrl;
        },
        subscribe: (0, linking_1.addEventListener)(nativeLinking),
        getStateFromPath: getStateFromPathMemoized,
        getPathFromState(state, options) {
            return ((0, linking_1.getPathFromState)(state, {
                screens: {},
>>>>>>> 27b40e9d
                ...this.config,
                ...options,
            }) ?? '/');
        },
        // Add all functions to ensure the types never need to fallback.
        // This is a convenience for usage in the package.
        getActionFromState,
    };
}
export const stateCache = new Map();
/** We can reduce work by memoizing the state by the pathname. This only works because the options (linking config) theoretically never change.  */
function getStateFromPathMemoized(path, options) {
    const cached = stateCache.get(path);
    if (cached) {
        return cached;
    }
    const result = getStateFromPath(path, options);
    stateCache.set(path, result);
    return result;
}
//# sourceMappingURL=getLinkingConfig.js.map<|MERGE_RESOLUTION|>--- conflicted
+++ resolved
@@ -1,12 +1,3 @@
-<<<<<<< HEAD
-import { getActionFromState } from '@react-navigation/native';
-import { getReactNavigationConfig } from './getReactNavigationConfig';
-import { addEventListener, getInitialURL, getPathFromState, getStateFromPath, } from './link/linking';
-export function getNavigationConfig(routes, metaOnly = true) {
-    return getReactNavigationConfig(routes, metaOnly);
-}
-export function getLinkingConfig(routes, metaOnly = true) {
-=======
 "use strict";
 Object.defineProperty(exports, "__esModule", { value: true });
 exports.stateCache = exports.getLinkingConfig = exports.getNavigationConfig = void 0;
@@ -28,7 +19,6 @@
     const nativeLinking = nativeLinkingKey
         ? context(nativeLinkingKey)
         : undefined;
->>>>>>> 27b40e9d
     return {
         prefixes: [],
         config: getNavigationConfig(routes, metaOnly),
@@ -37,14 +27,6 @@
         // This helps keep the native functionality working like the web functionality.
         // For example, if you had a root navigator where the first screen was `/settings` and the second was `/index`
         // then `/index` would be used on web and `/settings` would be used on native.
-<<<<<<< HEAD
-        getInitialURL,
-        subscribe: addEventListener,
-        getStateFromPath: getStateFromPathMemoized,
-        getPathFromState(state, options) {
-            return (getPathFromState(state, {
-                screens: [],
-=======
         getInitialURL() {
             // Expo Router calls `getInitialURL` twice, which may confuse the user if they provide a custom `getInitialURL`.
             // Therefor we memoize the result.
@@ -77,25 +59,25 @@
         getPathFromState(state, options) {
             return ((0, linking_1.getPathFromState)(state, {
                 screens: {},
->>>>>>> 27b40e9d
                 ...this.config,
                 ...options,
             }) ?? '/');
         },
         // Add all functions to ensure the types never need to fallback.
         // This is a convenience for usage in the package.
-        getActionFromState,
+        getActionFromState: native_1.getActionFromState,
     };
 }
-export const stateCache = new Map();
+exports.getLinkingConfig = getLinkingConfig;
+exports.stateCache = new Map();
 /** We can reduce work by memoizing the state by the pathname. This only works because the options (linking config) theoretically never change.  */
 function getStateFromPathMemoized(path, options) {
-    const cached = stateCache.get(path);
+    const cached = exports.stateCache.get(path);
     if (cached) {
         return cached;
     }
-    const result = getStateFromPath(path, options);
-    stateCache.set(path, result);
+    const result = (0, linking_1.getStateFromPath)(path, options);
+    exports.stateCache.set(path, result);
     return result;
 }
 //# sourceMappingURL=getLinkingConfig.js.map