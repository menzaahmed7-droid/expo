<<<<<<< HEAD
// We only need to fork on native to support any prefixes.
import { NavigationContainer } from '@react-navigation/native';
export default NavigationContainer;
=======
"use strict";
var __createBinding = (this && this.__createBinding) || (Object.create ? (function(o, m, k, k2) {
    if (k2 === undefined) k2 = k;
    var desc = Object.getOwnPropertyDescriptor(m, k);
    if (!desc || ("get" in desc ? !m.__esModule : desc.writable || desc.configurable)) {
      desc = { enumerable: true, get: function() { return m[k]; } };
    }
    Object.defineProperty(o, k2, desc);
}) : (function(o, m, k, k2) {
    if (k2 === undefined) k2 = k;
    o[k2] = m[k];
}));
var __setModuleDefault = (this && this.__setModuleDefault) || (Object.create ? (function(o, v) {
    Object.defineProperty(o, "default", { enumerable: true, value: v });
}) : function(o, v) {
    o["default"] = v;
});
var __importStar = (this && this.__importStar) || function (mod) {
    if (mod && mod.__esModule) return mod;
    var result = {};
    if (mod != null) for (var k in mod) if (k !== "default" && Object.prototype.hasOwnProperty.call(mod, k)) __createBinding(result, mod, k);
    __setModuleDefault(result, mod);
    return result;
};
var __importDefault = (this && this.__importDefault) || function (mod) {
    return (mod && mod.__esModule) ? mod : { "default": mod };
};
Object.defineProperty(exports, "__esModule", { value: true });
// Forked from React Navigation in order to use a custom `useLinking` function.
// https://github.com/react-navigation/react-navigation/blob/6.x/packages/native/src/NavigationContainer.tsx
const core_1 = require("@react-navigation/core");
const native_1 = require("@react-navigation/native");
const useBackButton_1 = __importDefault(require("@react-navigation/native/src/useBackButton"));
const useDocumentTitle_1 = __importDefault(require("@react-navigation/native/src/useDocumentTitle"));
const useThenable_1 = __importDefault(require("@react-navigation/native/src/useThenable"));
const React = __importStar(require("react"));
const useLinking_1 = __importDefault(require("./useLinking"));
global.REACT_NAVIGATION_DEVTOOLS = new WeakMap();
/**
 * Container component which holds the navigation state designed for React Native apps.
 * This should be rendered at the root wrapping the whole app.
 *
 * @param props.initialState Initial state object for the navigation tree. When deep link handling is enabled, this will override deep links when specified. Make sure that you don't specify an `initialState` when there's a deep link (`Linking.getInitialURL()`).
 * @param props.onReady Callback which is called after the navigation tree mounts.
 * @param props.onStateChange Callback which is called with the latest navigation state when it changes.
 * @param props.theme Theme object for the navigators.
 * @param props.linking Options for deep linking. Deep link handling is enabled when this prop is provided, unless `linking.enabled` is `false`.
 * @param props.fallback Fallback component to render until we have finished getting initial state when linking is enabled. Defaults to `null`.
 * @param props.documentTitle Options to configure the document title on Web. Updating document title is handled by default unless `documentTitle.enabled` is `false`.
 * @param props.children Child elements to render the content.
 * @param props.ref Ref object which refers to the navigation object containing helper methods.
 */
function NavigationContainerInner({ theme = native_1.DefaultTheme, linking, fallback = null, documentTitle, onReady, ...rest }, ref) {
    const isLinkingEnabled = linking ? linking.enabled !== false : false;
    if (linking?.config) {
        (0, core_1.validatePathConfig)(linking.config);
    }
    const refContainer = React.useRef(null);
    (0, useBackButton_1.default)(refContainer);
    (0, useDocumentTitle_1.default)(refContainer, documentTitle);
    const { getInitialState } = (0, useLinking_1.default)(refContainer, {
        independent: rest.independent,
        enabled: isLinkingEnabled,
        prefixes: [],
        ...linking,
    });
    // Add additional linking related info to the ref
    // This will be used by the devtools
    React.useEffect(() => {
        if (refContainer.current) {
            REACT_NAVIGATION_DEVTOOLS.set(refContainer.current, {
                get linking() {
                    return {
                        ...linking,
                        enabled: isLinkingEnabled,
                        prefixes: linking?.prefixes ?? [],
                        getStateFromPath: linking?.getStateFromPath ?? core_1.getStateFromPath,
                        getPathFromState: linking?.getPathFromState ?? core_1.getPathFromState,
                        getActionFromState: linking?.getActionFromState ?? core_1.getActionFromState,
                    };
                },
            });
        }
    });
    const [isResolved, initialState] = (0, useThenable_1.default)(getInitialState);
    React.useImperativeHandle(ref, () => refContainer.current);
    const linkingContext = React.useMemo(() => ({ options: linking }), [linking]);
    const isReady = rest.initialState != null || !isLinkingEnabled || isResolved;
    const onReadyRef = React.useRef(onReady);
    React.useEffect(() => {
        onReadyRef.current = onReady;
    });
    React.useEffect(() => {
        if (isReady) {
            onReadyRef.current?.();
        }
    }, [isReady]);
    if (!isReady) {
        // This is temporary until we have Suspense for data-fetching
        // Then the fallback will be handled by a parent `Suspense` component
        return fallback;
    }
    return (<native_1.LinkingContext.Provider value={linkingContext}>
      <native_1.ThemeProvider value={theme}>
        <core_1.BaseNavigationContainer {...rest} initialState={rest.initialState == null ? initialState : rest.initialState} ref={refContainer}/>
      </native_1.ThemeProvider>
    </native_1.LinkingContext.Provider>);
}
const NavigationContainer = React.forwardRef(NavigationContainerInner);
exports.default = NavigationContainer;
>>>>>>> 27b40e9d
//# sourceMappingURL=NavigationContainer.js.map<|MERGE_RESOLUTION|>--- conflicted
+++ resolved
@@ -1,8 +1,3 @@
-<<<<<<< HEAD
-// We only need to fork on native to support any prefixes.
-import { NavigationContainer } from '@react-navigation/native';
-export default NavigationContainer;
-=======
 "use strict";
 var __createBinding = (this && this.__createBinding) || (Object.create ? (function(o, m, k, k2) {
     if (k2 === undefined) k2 = k;
@@ -113,5 +108,4 @@
 }
 const NavigationContainer = React.forwardRef(NavigationContainerInner);
 exports.default = NavigationContainer;
->>>>>>> 27b40e9d
 //# sourceMappingURL=NavigationContainer.js.map