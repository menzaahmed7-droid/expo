--- conflicted
+++ resolved
@@ -1,141 +1,4 @@
-<<<<<<< HEAD
-import { BottomTabNavigationEventMap, BottomTabNavigationOptions } from '@react-navigation/bottom-tabs';
-import { ParamListBase, TabNavigationState } from '@react-navigation/native';
-import React from 'react';
-import { Href } from '../types';
-type TabsProps = BottomTabNavigationOptions & {
-    href?: Href | null;
-};
-export declare const Tabs: React.ForwardRefExoticComponent<Omit<Omit<import("@react-navigation/native").DefaultNavigatorOptions<ParamListBase, string | undefined, TabNavigationState<ParamListBase>, BottomTabNavigationOptions, BottomTabNavigationEventMap, import("@react-navigation/bottom-tabs").BottomTabNavigationProp<ParamListBase>> & import("@react-navigation/native").DefaultRouterOptions & {
-    backBehavior?: import("@react-navigation/routers/lib/typescript/commonjs/src/TabRouter").BackBehavior | undefined;
-} & import("@react-navigation/bottom-tabs/lib/typescript/commonjs/src/types").BottomTabNavigationConfig, "children" | "initialRouteName" | "layout" | "id" | "screenOptions" | "screenListeners" | "screenLayout" | "UNSTABLE_getStateForRouteNamesChange"> & import("@react-navigation/native").DefaultRouterOptions<string> & {
-    children: React.ReactNode;
-    layout?: ((props: {
-        state: TabNavigationState<ParamListBase>;
-        navigation: import("@react-navigation/native").NavigationHelpers<ParamListBase, {}>;
-        descriptors: Record<string, import("@react-navigation/native").Descriptor<BottomTabNavigationOptions, import("@react-navigation/native").NavigationProp<ParamListBase, string, string | undefined, TabNavigationState<ParamListBase>, BottomTabNavigationOptions, BottomTabNavigationEventMap>, import("@react-navigation/native").RouteProp<ParamListBase, string>>>;
-        children: React.ReactNode;
-    }) => React.ReactElement<any, string | React.JSXElementConstructor<any>>) | undefined;
-    screenListeners?: Partial<{
-        tabPress: import("@react-navigation/native").EventListenerCallback<BottomTabNavigationEventMap & import("@react-navigation/native").EventMapCore<TabNavigationState<ParamListBase>>, "tabPress", true>;
-        tabLongPress: import("@react-navigation/native").EventListenerCallback<BottomTabNavigationEventMap & import("@react-navigation/native").EventMapCore<TabNavigationState<ParamListBase>>, "tabLongPress", unknown>;
-        transitionStart: import("@react-navigation/native").EventListenerCallback<BottomTabNavigationEventMap & import("@react-navigation/native").EventMapCore<TabNavigationState<ParamListBase>>, "transitionStart", unknown>;
-        transitionEnd: import("@react-navigation/native").EventListenerCallback<BottomTabNavigationEventMap & import("@react-navigation/native").EventMapCore<TabNavigationState<ParamListBase>>, "transitionEnd", unknown>;
-        focus: import("@react-navigation/native").EventListenerCallback<BottomTabNavigationEventMap & import("@react-navigation/native").EventMapCore<TabNavigationState<ParamListBase>>, "focus", unknown>;
-        blur: import("@react-navigation/native").EventListenerCallback<BottomTabNavigationEventMap & import("@react-navigation/native").EventMapCore<TabNavigationState<ParamListBase>>, "blur", unknown>;
-        state: import("@react-navigation/native").EventListenerCallback<BottomTabNavigationEventMap & import("@react-navigation/native").EventMapCore<TabNavigationState<ParamListBase>>, "state", unknown>;
-        beforeRemove: import("@react-navigation/native").EventListenerCallback<BottomTabNavigationEventMap & import("@react-navigation/native").EventMapCore<TabNavigationState<ParamListBase>>, "beforeRemove", true>;
-    }> | ((props: {
-        route: import("@react-navigation/native").RouteProp<ParamListBase, string>;
-        navigation: import("@react-navigation/bottom-tabs").BottomTabNavigationProp<ParamListBase, string, undefined>;
-    }) => Partial<{
-        tabPress: import("@react-navigation/native").EventListenerCallback<BottomTabNavigationEventMap & import("@react-navigation/native").EventMapCore<TabNavigationState<ParamListBase>>, "tabPress", true>;
-        tabLongPress: import("@react-navigation/native").EventListenerCallback<BottomTabNavigationEventMap & import("@react-navigation/native").EventMapCore<TabNavigationState<ParamListBase>>, "tabLongPress", unknown>;
-        transitionStart: import("@react-navigation/native").EventListenerCallback<BottomTabNavigationEventMap & import("@react-navigation/native").EventMapCore<TabNavigationState<ParamListBase>>, "transitionStart", unknown>;
-        transitionEnd: import("@react-navigation/native").EventListenerCallback<BottomTabNavigationEventMap & import("@react-navigation/native").EventMapCore<TabNavigationState<ParamListBase>>, "transitionEnd", unknown>;
-        focus: import("@react-navigation/native").EventListenerCallback<BottomTabNavigationEventMap & import("@react-navigation/native").EventMapCore<TabNavigationState<ParamListBase>>, "focus", unknown>;
-        blur: import("@react-navigation/native").EventListenerCallback<BottomTabNavigationEventMap & import("@react-navigation/native").EventMapCore<TabNavigationState<ParamListBase>>, "blur", unknown>;
-        state: import("@react-navigation/native").EventListenerCallback<BottomTabNavigationEventMap & import("@react-navigation/native").EventMapCore<TabNavigationState<ParamListBase>>, "state", unknown>;
-        beforeRemove: import("@react-navigation/native").EventListenerCallback<BottomTabNavigationEventMap & import("@react-navigation/native").EventMapCore<TabNavigationState<ParamListBase>>, "beforeRemove", true>;
-    }>) | undefined;
-    screenOptions?: BottomTabNavigationOptions | ((props: {
-        route: import("@react-navigation/native").RouteProp<ParamListBase, string>;
-        navigation: import("@react-navigation/bottom-tabs").BottomTabNavigationProp<ParamListBase, string, undefined>;
-        theme: ReactNavigation.Theme;
-    }) => BottomTabNavigationOptions) | undefined;
-    screenLayout?: ((props: {
-        route: import("@react-navigation/native").RouteProp<ParamListBase, string>;
-        navigation: import("@react-navigation/bottom-tabs").BottomTabNavigationProp<ParamListBase, string, undefined>;
-        theme: ReactNavigation.Theme;
-        children: React.ReactElement<any, string | React.JSXElementConstructor<any>>;
-    }) => React.ReactElement<any, string | React.JSXElementConstructor<any>>) | undefined;
-    UNSTABLE_getStateForRouteNamesChange?: ((state: Readonly<{
-        key: string;
-        index: number;
-        routeNames: string[];
-        history?: unknown[] | undefined;
-        routes: import("@react-navigation/native").NavigationRoute<ParamListBase, string>[];
-        type: string;
-        stale: false;
-    }>) => import("@react-navigation/native").PartialState<Readonly<{
-        key: string;
-        index: number;
-        routeNames: string[];
-        history?: unknown[] | undefined;
-        routes: import("@react-navigation/native").NavigationRoute<ParamListBase, string>[];
-        type: string;
-        stale: false;
-    }>> | undefined) | undefined;
-} & {
-    id?: undefined;
-}, "children"> & Partial<Pick<Omit<import("@react-navigation/native").DefaultNavigatorOptions<ParamListBase, string | undefined, TabNavigationState<ParamListBase>, BottomTabNavigationOptions, BottomTabNavigationEventMap, import("@react-navigation/bottom-tabs").BottomTabNavigationProp<ParamListBase>> & import("@react-navigation/native").DefaultRouterOptions & {
-    backBehavior?: import("@react-navigation/routers/lib/typescript/commonjs/src/TabRouter").BackBehavior | undefined;
-} & import("@react-navigation/bottom-tabs/lib/typescript/commonjs/src/types").BottomTabNavigationConfig, "children" | "initialRouteName" | "layout" | "id" | "screenOptions" | "screenListeners" | "screenLayout" | "UNSTABLE_getStateForRouteNamesChange"> & import("@react-navigation/native").DefaultRouterOptions<string> & {
-    children: React.ReactNode;
-    layout?: ((props: {
-        state: TabNavigationState<ParamListBase>;
-        navigation: import("@react-navigation/native").NavigationHelpers<ParamListBase, {}>;
-        descriptors: Record<string, import("@react-navigation/native").Descriptor<BottomTabNavigationOptions, import("@react-navigation/native").NavigationProp<ParamListBase, string, string | undefined, TabNavigationState<ParamListBase>, BottomTabNavigationOptions, BottomTabNavigationEventMap>, import("@react-navigation/native").RouteProp<ParamListBase, string>>>;
-        children: React.ReactNode;
-    }) => React.ReactElement<any, string | React.JSXElementConstructor<any>>) | undefined;
-    screenListeners?: Partial<{
-        tabPress: import("@react-navigation/native").EventListenerCallback<BottomTabNavigationEventMap & import("@react-navigation/native").EventMapCore<TabNavigationState<ParamListBase>>, "tabPress", true>;
-        tabLongPress: import("@react-navigation/native").EventListenerCallback<BottomTabNavigationEventMap & import("@react-navigation/native").EventMapCore<TabNavigationState<ParamListBase>>, "tabLongPress", unknown>;
-        transitionStart: import("@react-navigation/native").EventListenerCallback<BottomTabNavigationEventMap & import("@react-navigation/native").EventMapCore<TabNavigationState<ParamListBase>>, "transitionStart", unknown>;
-        transitionEnd: import("@react-navigation/native").EventListenerCallback<BottomTabNavigationEventMap & import("@react-navigation/native").EventMapCore<TabNavigationState<ParamListBase>>, "transitionEnd", unknown>;
-        focus: import("@react-navigation/native").EventListenerCallback<BottomTabNavigationEventMap & import("@react-navigation/native").EventMapCore<TabNavigationState<ParamListBase>>, "focus", unknown>;
-        blur: import("@react-navigation/native").EventListenerCallback<BottomTabNavigationEventMap & import("@react-navigation/native").EventMapCore<TabNavigationState<ParamListBase>>, "blur", unknown>;
-        state: import("@react-navigation/native").EventListenerCallback<BottomTabNavigationEventMap & import("@react-navigation/native").EventMapCore<TabNavigationState<ParamListBase>>, "state", unknown>;
-        beforeRemove: import("@react-navigation/native").EventListenerCallback<BottomTabNavigationEventMap & import("@react-navigation/native").EventMapCore<TabNavigationState<ParamListBase>>, "beforeRemove", true>;
-    }> | ((props: {
-        route: import("@react-navigation/native").RouteProp<ParamListBase, string>;
-        navigation: import("@react-navigation/bottom-tabs").BottomTabNavigationProp<ParamListBase, string, undefined>;
-    }) => Partial<{
-        tabPress: import("@react-navigation/native").EventListenerCallback<BottomTabNavigationEventMap & import("@react-navigation/native").EventMapCore<TabNavigationState<ParamListBase>>, "tabPress", true>;
-        tabLongPress: import("@react-navigation/native").EventListenerCallback<BottomTabNavigationEventMap & import("@react-navigation/native").EventMapCore<TabNavigationState<ParamListBase>>, "tabLongPress", unknown>;
-        transitionStart: import("@react-navigation/native").EventListenerCallback<BottomTabNavigationEventMap & import("@react-navigation/native").EventMapCore<TabNavigationState<ParamListBase>>, "transitionStart", unknown>;
-        transitionEnd: import("@react-navigation/native").EventListenerCallback<BottomTabNavigationEventMap & import("@react-navigation/native").EventMapCore<TabNavigationState<ParamListBase>>, "transitionEnd", unknown>;
-        focus: import("@react-navigation/native").EventListenerCallback<BottomTabNavigationEventMap & import("@react-navigation/native").EventMapCore<TabNavigationState<ParamListBase>>, "focus", unknown>;
-        blur: import("@react-navigation/native").EventListenerCallback<BottomTabNavigationEventMap & import("@react-navigation/native").EventMapCore<TabNavigationState<ParamListBase>>, "blur", unknown>;
-        state: import("@react-navigation/native").EventListenerCallback<BottomTabNavigationEventMap & import("@react-navigation/native").EventMapCore<TabNavigationState<ParamListBase>>, "state", unknown>;
-        beforeRemove: import("@react-navigation/native").EventListenerCallback<BottomTabNavigationEventMap & import("@react-navigation/native").EventMapCore<TabNavigationState<ParamListBase>>, "beforeRemove", true>;
-    }>) | undefined;
-    screenOptions?: BottomTabNavigationOptions | ((props: {
-        route: import("@react-navigation/native").RouteProp<ParamListBase, string>;
-        navigation: import("@react-navigation/bottom-tabs").BottomTabNavigationProp<ParamListBase, string, undefined>;
-        theme: ReactNavigation.Theme;
-    }) => BottomTabNavigationOptions) | undefined;
-    screenLayout?: ((props: {
-        route: import("@react-navigation/native").RouteProp<ParamListBase, string>;
-        navigation: import("@react-navigation/bottom-tabs").BottomTabNavigationProp<ParamListBase, string, undefined>;
-        theme: ReactNavigation.Theme;
-        children: React.ReactElement<any, string | React.JSXElementConstructor<any>>;
-    }) => React.ReactElement<any, string | React.JSXElementConstructor<any>>) | undefined;
-    UNSTABLE_getStateForRouteNamesChange?: ((state: Readonly<{
-        key: string;
-        index: number;
-        routeNames: string[];
-        history?: unknown[] | undefined;
-        routes: import("@react-navigation/native").NavigationRoute<ParamListBase, string>[];
-        type: string;
-        stale: false;
-    }>) => import("@react-navigation/native").PartialState<Readonly<{
-        key: string;
-        index: number;
-        routeNames: string[];
-        history?: unknown[] | undefined;
-        routes: import("@react-navigation/native").NavigationRoute<ParamListBase, string>[];
-        type: string;
-        stale: false;
-    }>> | undefined) | undefined;
-} & {
-    id?: undefined;
-}, "children">> & React.RefAttributes<unknown>> & {
-    Screen: (props: import("..").ScreenProps<TabsProps, TabNavigationState<ParamListBase>, BottomTabNavigationEventMap>) => null;
-};
-=======
 import Tabs from './TabsClient';
 export { Tabs };
->>>>>>> d81c7735
 export default Tabs;
 //# sourceMappingURL=Tabs.d.ts.map