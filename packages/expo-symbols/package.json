{
  "name": "expo-symbols",
<<<<<<< HEAD
  "version": "0.4.0",
=======
  "version": "0.4.1",
>>>>>>> cd391c95
  "description": "Provides access to the SF Symbols library on iOS for React Native and Expo apps.",
  "main": "build/index.js",
  "types": "build/index.d.ts",
  "scripts": {
    "build": "expo-module build",
    "clean": "expo-module clean",
    "lint": "expo-module lint",
    "test": "expo-module test",
    "prepare": "expo-module prepare",
    "prepublishOnly": "expo-module prepublishOnly",
    "expo-module": "expo-module"
  },
  "keywords": [
    "react-native",
    "expo",
    "expo-symbols",
    "symbols",
    "sfsymbols",
    "ios"
  ],
  "repository": {
    "type": "git",
    "url": "https://github.com/expo/expo.git",
    "directory": "packages/expo-symbols"
  },
  "bugs": {
    "url": "https://github.com/expo/expo/issues"
  },
  "author": "650 Industries, Inc.",
  "license": "MIT",
  "homepage": "https://docs.expo.dev/versions/latest/sdk/symbols/",
  "dependencies": {
    "sf-symbols-typescript": "^2.0.0"
  },
  "devDependencies": {
    "expo-module-scripts": "^4.1.1"
  },
  "peerDependencies": {
    "expo": "*"
  }
}<|MERGE_RESOLUTION|>--- conflicted
+++ resolved
@@ -1,10 +1,6 @@
 {
   "name": "expo-symbols",
-<<<<<<< HEAD
-  "version": "0.4.0",
-=======
   "version": "0.4.1",
->>>>>>> cd391c95
   "description": "Provides access to the SF Symbols library on iOS for React Native and Expo apps.",
   "main": "build/index.js",
   "types": "build/index.d.ts",
