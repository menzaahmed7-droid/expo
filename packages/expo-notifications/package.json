{
  "name": "expo-notifications",
<<<<<<< HEAD
  "version": "0.30.1",
=======
  "version": "0.30.2",
>>>>>>> cd391c95
  "description": "Provides an API to fetch push notification tokens and to present, schedule, receive, and respond to notifications.",
  "main": "build/index.js",
  "types": "build/index.d.ts",
  "sideEffects": [
    "./build/DevicePushTokenAutoRegistration.fx.js"
  ],
  "scripts": {
    "build": "expo-module build",
    "clean": "expo-module clean",
    "lint": "expo-module lint",
    "test": "expo-module test",
    "prepare": "expo-module prepare",
    "prepublishOnly": "expo-module prepublishOnly",
    "expo-module": "expo-module"
  },
  "keywords": [
    "react-native",
    "expo",
    "notifications",
    "expo-notifications",
    "push-nofifications"
  ],
  "repository": {
    "type": "git",
    "url": "https://github.com/expo/expo.git",
    "directory": "packages/expo-notifications"
  },
  "bugs": {
    "url": "https://github.com/expo/expo/issues"
  },
  "author": "650 Industries, Inc.",
  "license": "MIT",
  "homepage": "https://docs.expo.dev/versions/latest/sdk/notifications/",
  "jest": {
    "projects": [
      {
        "preset": "jest-expo/ios"
      }
    ]
  },
  "dependencies": {
    "@expo/image-utils": "^0.7.1",
    "@ide/backoff": "^1.0.0",
    "abort-controller": "^3.0.0",
    "assert": "^2.0.0",
    "badgin": "^1.1.5",
    "expo-application": "~6.1.1",
    "expo-constants": "~17.1.1"
  },
  "devDependencies": {
    "expo-module-scripts": "^4.1.1",
    "memfs": "^3.2.0"
  },
  "peerDependencies": {
    "expo": "*",
    "react": "*",
    "react-native": "*"
  }
}<|MERGE_RESOLUTION|>--- conflicted
+++ resolved
@@ -1,10 +1,6 @@
 {
   "name": "expo-notifications",
-<<<<<<< HEAD
-  "version": "0.30.1",
-=======
   "version": "0.30.2",
->>>>>>> cd391c95
   "description": "Provides an API to fetch push notification tokens and to present, schedule, receive, and respond to notifications.",
   "main": "build/index.js",
   "types": "build/index.d.ts",
