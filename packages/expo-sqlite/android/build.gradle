import org.apache.tools.ant.taskdefs.condition.Os

plugins {
  id 'com.android.library'
  id 'expo-module-gradle-plugin'
}

String toPlatformIndependentPath(File path) {
  def result = path.toString()
  if (Os.isFamily(Os.FAMILY_WINDOWS)) {
    result = result.replace(File.separatorChar, '/' as char)
  }
  return result
}

ext {
  USE_SQLCIPHER = findProperty('expo.sqlite.useSQLCipher') == 'true'
  USE_LIBSQL = findProperty('expo.sqlite.useLibSQL') == 'true'
}
def SQLITE3_SRC_DIR = new File("${projectDir}/../vendor/sqlite3")
if (ext.USE_SQLCIPHER) {
  SQLITE3_SRC_DIR = new File("${projectDir}/../vendor/sqlcipher")
}

def getSQLiteBuildFlags() {
  def buildFlags = '-DSQLITE_ENABLE_BYTECODE_VTAB=1 -DSQLITE_TEMP_STORE=2'
  buildFlags <<= ' -DSQLITE_ENABLE_SESSION=1 -DSQLITE_ENABLE_PREUPDATE_HOOK=1'
  if (findProperty('expo.sqlite.enableFTS') != 'false') {
    buildFlags <<= ' -DSQLITE_ENABLE_FTS4=1 -DSQLITE_ENABLE_FTS3_PARENTHESIS=1 -DSQLITE_ENABLE_FTS5=1'
  }
  if (ext.USE_SQLCIPHER) {
    buildFlags <<= ' -DSQLITE_HAS_CODEC=1 -DSQLITE_EXTRA_INIT=sqlcipher_extra_init -DSQLITE_EXTRA_SHUTDOWN=sqlcipher_extra_shutdown -DSQLCIPHER_CRYPTO_OPENSSL'
  }
  def customBuildFlags = findProperty('expo.sqlite.customBuildFlags') ?: ''
  if (customBuildFlags != '') {
    buildFlags <<= " ${customBuildFlags}"
  }
  logger.info("SQLite build flags: ${buildFlags}")
  return buildFlags
}

def reactNativeArchitectures() {
  def value = project.getProperties().get("reactNativeArchitectures")
  return value ? value.split(",") : ["armeabi-v7a", "x86", "x86_64", "arm64-v8a"]
}

group = 'host.exp.exponent'
<<<<<<< HEAD
version = '15.2.1'
=======
version = '15.2.2'
>>>>>>> cd391c95

android {
  namespace "expo.modules.sqlite"
  defaultConfig {
    versionCode 18
<<<<<<< HEAD
    versionName "15.2.1"
=======
    versionName "15.2.2"
>>>>>>> cd391c95
    buildConfigField "boolean", "USE_LIBSQL", project.ext.USE_LIBSQL.toString()

    externalNativeBuild {
      cmake {
        abiFilters (*reactNativeArchitectures())
        arguments "-DANDROID_STL=c++_shared",
          "-DSQLITE3_SRC_DIR=${toPlatformIndependentPath(SQLITE3_SRC_DIR)}",
          "-DSQLITE_BUILDFLAGS=${getSQLiteBuildFlags()}",
          "-DUSE_SQLCIPHER=${project.ext.USE_SQLCIPHER}",
          "-DUSE_LIBSQL=${project.ext.USE_LIBSQL}"
      }
    }
  }
  externalNativeBuild {
    cmake {
      path "CMakeLists.txt"
    }
  }
  buildFeatures {
    buildConfig true
    prefab true
  }
  packagingOptions {
    excludes += [
      "**/libc++_shared.so",
      "**/libfbjni.so",
    ]
  }
}

dependencies {
  if (project.ext.USE_SQLCIPHER) {
    compileOnly 'io.github.ronickg:openssl:3.3.2'
  }
  compileOnly 'com.facebook.fbjni:fbjni:0.3.0'
}<|MERGE_RESOLUTION|>--- conflicted
+++ resolved
@@ -45,21 +45,13 @@
 }
 
 group = 'host.exp.exponent'
-<<<<<<< HEAD
-version = '15.2.1'
-=======
 version = '15.2.2'
->>>>>>> cd391c95
 
 android {
   namespace "expo.modules.sqlite"
   defaultConfig {
     versionCode 18
-<<<<<<< HEAD
-    versionName "15.2.1"
-=======
     versionName "15.2.2"
->>>>>>> cd391c95
     buildConfigField "boolean", "USE_LIBSQL", project.ext.USE_LIBSQL.toString()
 
     externalNativeBuild {
