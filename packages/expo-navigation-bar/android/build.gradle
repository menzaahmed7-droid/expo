--- conflicted
+++ resolved
@@ -4,21 +4,13 @@
 }
 
 group = 'host.exp.exponent'
-<<<<<<< HEAD
-version = '4.1.1'
-=======
 version = '4.1.2'
->>>>>>> cd391c95
 
 android {
   namespace "expo.modules.navigationbar"
   defaultConfig {
     versionCode 1
-<<<<<<< HEAD
-    versionName '4.1.1'
-=======
     versionName '4.1.2'
->>>>>>> cd391c95
   }
 }
 
