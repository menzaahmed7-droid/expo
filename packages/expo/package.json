--- conflicted
+++ resolved
@@ -101,11 +101,7 @@
     "prop-types": "^15.6.0",
     "qs": "^6.5.0",
     "react-native-branch": "2.2.5",
-<<<<<<< HEAD
-    "react-native-gesture-handler": "1.0.8",
-=======
     "react-native-gesture-handler": "1.0.9",
->>>>>>> 6f75dbae
     "react-native-maps": "expo/react-native-maps#v0.22.1-exp.0",
     "react-native-reanimated": "1.0.0-alpha.10",
     "react-native-screens": "1.0.0-alpha.15",
