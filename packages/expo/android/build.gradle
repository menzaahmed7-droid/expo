--- conflicted
+++ resolved
@@ -32,11 +32,7 @@
 def reactNativeVersion = project.extensions.getByType(ExpoModuleExtension).reactNativeVersion
 
 group = 'host.exp.exponent'
-<<<<<<< HEAD
-version = '53.0.0-preview.1'
-=======
 version = '53.0.0-preview.2'
->>>>>>> cd391c95
 
 expoModule {
   // We can't prebuild the module because it depends on the generated files.
@@ -47,11 +43,7 @@
   namespace "expo.core"
   defaultConfig {
     versionCode 1
-<<<<<<< HEAD
-    versionName "53.0.0-preview.1"
-=======
     versionName "53.0.0-preview.2"
->>>>>>> cd391c95
     consumerProguardFiles("proguard-rules.pro")
   }
   testOptions {
