--- conflicted
+++ resolved
@@ -219,36 +219,6 @@
   }
 }
 
-<<<<<<< HEAD
-try {
-  jest.doMock('expo-modules-core', () => {
-    const ExpoModulesCore = jest.requireActual('expo-modules-core');
-    const uuid = jest.requireActual('expo-modules-core/src/uuid/uuid');
-
-    const { EventEmitter, NativeModule, SharedObject } = globalThis.expo;
-
-    // support old hard-coded mocks TODO: remove this
-    const { NativeModulesProxy } = ExpoModulesCore;
-
-    // Mock the `uuid` object with the implementation for web.
-    ExpoModulesCore.uuid.v4 = uuid.default.v4;
-    ExpoModulesCore.uuid.v5 = uuid.default.v5;
-
-    // After the NativeModules mock is set up, we can mock NativeModuleProxy's functions that call
-    // into the native proxy module. We're not really interested in checking whether the underlying
-    // method is called, just that the proxy method is called, since we have unit tests for the
-    // adapter and believe it works correctly.
-    //
-    // NOTE: The adapter validates the number of arguments, which we don't do in the mocked functions.
-    // This means the mock functions will not throw validation errors the way they would in an app.
-
-    for (const moduleName of Object.keys(NativeModulesProxy)) {
-      const nativeModule = NativeModulesProxy[moduleName];
-      for (const propertyName of Object.keys(nativeModule)) {
-        if (typeof nativeModule[propertyName] === 'function') {
-          nativeModule[propertyName] = jest.fn(async () => {});
-        }
-=======
 jest.doMock('expo-modules-core', () => {
   const ExpoModulesCore = jest.requireActual('expo-modules-core');
 
@@ -270,7 +240,6 @@
     for (const propertyName of Object.keys(nativeModule)) {
       if (typeof nativeModule[propertyName] === 'function') {
         nativeModule[propertyName] = jest.fn(async () => {});
->>>>>>> a68fdcc8
       }
     }
   }
@@ -292,8 +261,6 @@
     return nativeModule;
   }
 
-<<<<<<< HEAD
-=======
   return {
     ...ExpoModulesCore,
 
@@ -320,7 +287,6 @@
   };
 });
 
->>>>>>> a68fdcc8
 // Installs web implementations of the global.expo object for all platforms to polyfill APIs that are normally installed through JSI.
 require('expo-modules-core/src/polyfill/dangerous-internal').installExpoGlobalPolyfill();
 
