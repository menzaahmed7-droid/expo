{
  "name": "eslint-plugin-expo",
<<<<<<< HEAD
  "version": "0.1.1",
=======
  "version": "0.1.2",
>>>>>>> cd391c95
  "description": "ESLint rules for Expo apps",
  "keywords": [
    "eslint",
    "eslintplugin",
    "eslint-plugin"
  ],
  "author": "Expo",
  "main": "./build/index.js",
  "files": [
    "README.md",
    "build"
  ],
  "repository": {
    "type": "git",
    "url": "git+https://github.com/expo/expo.git",
    "directory": "packages/eslint-plugin-expo"
  },
  "scripts": {
    "lint": "eslint .",
    "test": "jest",
    "build": "tsc"
  },
  "dependencies": {
    "@typescript-eslint/types": "^8.29.1",
    "@typescript-eslint/utils": "^8.29.1"
  },
  "devDependencies": {
    "@types/eslint": "^8.56.12",
    "@types/jest": "^29.5.12",
    "@typescript-eslint/rule-tester": "^8.29.1",
    "eslint-config-universe": "^14.2.0",
    "eslint-plugin-eslint-plugin": "^6.2.0",
    "jest": "^29.7.0",
    "ts-jest": "^29.1.2"
  },
  "engines": {
    "node": ">=18.0.0"
  },
  "peerDependencies": {
    "eslint": ">=8 <9"
  },
  "license": "MIT"
}<|MERGE_RESOLUTION|>--- conflicted
+++ resolved
@@ -1,10 +1,6 @@
 {
   "name": "eslint-plugin-expo",
-<<<<<<< HEAD
-  "version": "0.1.1",
-=======
   "version": "0.1.2",
->>>>>>> cd391c95
   "description": "ESLint rules for Expo apps",
   "keywords": [
     "eslint",
