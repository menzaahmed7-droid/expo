{
  "name": "@expo/metro-config",
<<<<<<< HEAD
  "version": "0.20.1",
=======
  "version": "0.20.2",
>>>>>>> cd391c95
  "description": "A Metro config for running React Native projects with the Metro bundler",
  "main": "build/ExpoMetroConfig.js",
  "types": "build/ExpoMetroConfig.d.ts",
  "scripts": {
    "build": "expo-module tsc",
    "clean": "expo-module clean",
    "lint": "expo-module lint",
    "prepare": "expo-module clean && expo-module tsc",
    "prepublishOnly": "expo-module prepublishOnly",
    "test": "expo-module test",
    "typecheck": "expo-module typecheck",
    "watch": "expo-module tsc --watch --preserveWatchOutput"
  },
  "repository": {
    "type": "git",
    "url": "https://github.com/expo/expo.git",
    "directory": "packages/@expo/metro-config"
  },
  "keywords": [
    "expo",
    "metro"
  ],
  "license": "MIT",
  "bugs": {
    "url": "https://github.com/expo/expo/issues"
  },
  "homepage": "https://github.com/expo/expo/tree/main/packages/@expo/metro-config#readme",
  "files": [
    "build",
    "file-store",
    "babel-transformer"
  ],
  "dependencies": {
    "@babel/core": "^7.20.0",
    "@babel/generator": "^7.20.5",
    "@babel/parser": "^7.20.0",
    "@babel/types": "^7.20.0",
<<<<<<< HEAD
    "@expo/config": "~11.0.0",
    "@expo/env": "~1.0.1",
    "@expo/json-file": "~9.1.0",
=======
    "@expo/config": "~11.0.1",
    "@expo/env": "~1.0.2",
    "@expo/json-file": "~9.1.1",
>>>>>>> cd391c95
    "@expo/spawn-async": "^1.7.2",
    "chalk": "^4.1.0",
    "debug": "^4.3.2",
    "getenv": "^1.0.0",
    "glob": "^10.4.2",
    "jsc-safe-url": "^0.2.4",
    "lightningcss": "~1.27.0",
    "minimatch": "^9.0.0",
    "postcss": "~8.4.32",
    "resolve-from": "^5.0.0"
  },
  "devDependencies": {
    "@jridgewell/trace-mapping": "^0.3.20",
    "dedent": "^1.5.3",
    "expo-module-scripts": "^4.1.1",
    "sass": "^1.60.0"
  },
  "publishConfig": {
    "access": "public"
  }
}<|MERGE_RESOLUTION|>--- conflicted
+++ resolved
@@ -1,10 +1,6 @@
 {
   "name": "@expo/metro-config",
-<<<<<<< HEAD
-  "version": "0.20.1",
-=======
   "version": "0.20.2",
->>>>>>> cd391c95
   "description": "A Metro config for running React Native projects with the Metro bundler",
   "main": "build/ExpoMetroConfig.js",
   "types": "build/ExpoMetroConfig.d.ts",
@@ -42,15 +38,9 @@
     "@babel/generator": "^7.20.5",
     "@babel/parser": "^7.20.0",
     "@babel/types": "^7.20.0",
-<<<<<<< HEAD
-    "@expo/config": "~11.0.0",
-    "@expo/env": "~1.0.1",
-    "@expo/json-file": "~9.1.0",
-=======
     "@expo/config": "~11.0.1",
     "@expo/env": "~1.0.2",
     "@expo/json-file": "~9.1.1",
->>>>>>> cd391c95
     "@expo/spawn-async": "^1.7.2",
     "chalk": "^4.1.0",
     "debug": "^4.3.2",
