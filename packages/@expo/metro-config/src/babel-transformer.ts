/**
 * Copyright (c) 650 Industries (Expo). All rights reserved.
 * Copyright (c) Meta Platforms, Inc. and affiliates.
 *
 * This source code is licensed under the MIT license found in the
 * LICENSE file in the root directory of this source tree.
 */
// A fork of the upstream babel-transformer that uses Expo-specific babel defaults
// and adds support for web and Node.js environments via `isServer` on the Babel caller.
<<<<<<< HEAD

// import { NodePath } from '@babel/core';
// import generate from '@babel/generator';
// import * as types from '@babel/types';
// @ts-expect-error
import inlineRequiresPlugin from 'babel-preset-fbjs/plugins/inline-requires';
=======
>>>>>>> db81ceff
import type { BabelTransformer, BabelTransformerArgs } from 'metro-babel-transformer';
import assert from 'node:assert';
import crypto from 'node:crypto';
import fs from 'node:fs';

import { TransformOptions } from './babel-core';
import { loadBabelConfig } from './loadBabelConfig';
import { transformSync } from './transformSync';

const cacheKeyParts = [
  fs.readFileSync(__filename),
  require('babel-preset-fbjs/package.json').version,
];

function isCustomTruthy(value: any): boolean {
  return value === true || value === 'true';
}

function getBabelCaller({ filename, options }: Pick<BabelTransformerArgs, 'filename' | 'options'>) {
  const isNodeModule = filename.includes('node_modules');
  const isServer = options.customTransformOptions?.environment === 'node';

  return {
    name: 'metro',
    bundler: 'metro',
    platform: options.platform,
    // Empower the babel preset to know the env it's bundling for.
    // Metro automatically updates the cache to account for the custom transform options.
    isServer,

    // The base url to make requests from, used for hosting from non-standard locations.
    baseUrl:
      typeof options.customTransformOptions?.baseUrl === 'string'
        ? decodeURI(options.customTransformOptions.baseUrl)
        : '',

    isDev: options.dev,

    // This value indicates if the user has disabled the feature or not.
    // Other criteria may still cause the feature to be disabled, but all inputs used are
    // already considered in the cache key.
    preserveEnvVars: isCustomTruthy(options.customTransformOptions?.preserveEnvVars)
      ? true
      : undefined,
    // Pass the engine to babel so we can automatically transpile for the correct
    // target environment.
    engine: options.customTransformOptions?.engine,

    // Provide the project root for accurately reading the Expo config.
    projectRoot: options.projectRoot,

    isNodeModule,

    isHMREnabled: options.hot,
  };
}

const transform: BabelTransformer['transform'] = ({
  filename,
  src,
  options,
  // `plugins` is used for `functionMapBabelPlugin` from `metro-source-map`. Could make sense to move this to `babel-preset-expo` too.
  plugins,
}: BabelTransformerArgs): ReturnType<BabelTransformer['transform']> => {
  const OLD_BABEL_ENV = process.env.BABEL_ENV;
  process.env.BABEL_ENV = options.dev ? 'development' : process.env.BABEL_ENV || 'production';

  try {
    const babelConfig: TransformOptions = {
      // ES modules require sourceType='module' but OSS may not always want that
      sourceType: 'unambiguous',

      // The output we want from Babel methods
      ast: true,
      code: false,
      // NOTE(EvanBacon): We split the parse/transform steps up to accommodate
      // Hermes parsing, but this defaults to cloning the AST which increases
      // the transformation time by a fair amount.
      // You get this behavior by default when using Babel's `transform` method directly.
      cloneInputAst: false,

      // Options for debugging
      cwd: options.projectRoot,
      filename,
      highlightCode: true,

      // Load the project babel config file.
      ...loadBabelConfig(options),

      babelrc:
        typeof options.enableBabelRCLookup === 'boolean' ? options.enableBabelRCLookup : true,

      plugins,

      // NOTE(EvanBacon): We heavily leverage the caller functionality to mutate the babel config.
      // This compensates for the lack of a format plugin system in Metro. Users can modify the
      // all (most) of the transforms in their local Babel config.
      // This also helps us keep the transform layers small and focused on a single task. We can also use this to
      // ensure the Babel config caching is more accurate.
      // Additionally, by moving everything Babel-related to the Babel preset, it makes it easier for users to reason
      // about the requirements of an Expo project, making it easier to migrate to other transpilers in the future.
      caller: getBabelCaller({ filename, options }),
    };
<<<<<<< HEAD

    // const phases: {
    //   code: string | null;
    //   name: string;
    //   visitorType: 'enter' | 'exit';
    //   currentNode: unknown;
    // }[] = [];
    // if (!filename.match(/node_modules/) && filename.match(/src\/app\/_layout/)) {
    //   // Track the modifications made to the AST by the plugins and store in metadata for Why UI.
    //   Object.assign(babelConfig, {
    //     wrapPluginVisitorMethod(
    //       pluginAlias: string,
    //       visitorType: 'enter' | 'exit',
    //       callback: (path: NodePath<types.Node>, state: any) => void
    //     ) {
    //       const getPreviousPhaseCode = () => {
    //         if (phases.length === 0) return null;
    //         let i = phases.length - 1;
    //         while (i >= 0) {
    //           if (phases[i].code != null) {
    //             return phases[i].code;
    //           }
    //           i--;
    //         }
    //         return null;
    //       };
    //       // @ts-expect-error
    //       return function (...args) {
    //         if (!pluginAlias.startsWith('internal.')) {
    //           const { code } = generate(getProgramParent(args[0]).node);
    //           if (phases.length === 0 || phases[phases.length - 1].code !== code) {
    //             console.log(
    //               'Collect:',
    //               filename,
    //               pluginAlias,
    //               visitorType,
    //               code,
    //               args[0].node.type
    //             );
    //             const previous = getPreviousPhaseCode();
    //             if (code === previous) {
    //               console.log('SKIP:!!', pluginAlias);
    //             }
    //             phases.push({
    //               code: code === previous ? null : code,
    //               name: pluginAlias,
    //               visitorType,
    //               currentNode: args[0].node.type,
    //             });
    //           }
    //         }
    //         // @ts-expect-error
    //         callback.call(this, ...args);
    //       };
    //     },
    //   });
    // }

    const sourceAst =
      isTypeScriptSource(filename) || isTSXSource(filename) || !options.hermesParser
        ? parseSync(src, babelConfig)
        : require('hermes-parser').parse(src, {
            babel: true,
            sourceType: babelConfig.sourceType,
          });
=======
>>>>>>> db81ceff

    const result = transformSync(src, babelConfig, options);

    // The result from `transformFromAstSync` can be null (if the file is ignored)
    if (!result) {
      // BabelTransformer specifies that the `ast` can never be null but
      // the function returns here. Discovered when typing `BabelNode`.
      return { ast: null };
    }

    assert(result.ast);
    // // @ts-expect-error
    // if (!result.metadata) result.metadata = {};
    // // @ts-expect-error
    // result.metadata._yuiPhases = phases;

    return { ast: result.ast, metadata: result.metadata };
  } finally {
    if (OLD_BABEL_ENV) {
      process.env.BABEL_ENV = OLD_BABEL_ENV;
    }
  }
};

function getCacheKey() {
  const key = crypto.createHash('md5');
  cacheKeyParts.forEach((part) => key.update(part));
  return key.digest('hex');
}

const babelTransformer: BabelTransformer = {
  transform,
  getCacheKey,
};

module.exports = babelTransformer;

function getProgramParent(path: any) {
  let parent = path;
  do {
    if (parent.isProgram()) return parent;
  } while ((parent = parent.parentPath));
}<|MERGE_RESOLUTION|>--- conflicted
+++ resolved
@@ -7,15 +7,6 @@
  */
 // A fork of the upstream babel-transformer that uses Expo-specific babel defaults
 // and adds support for web and Node.js environments via `isServer` on the Babel caller.
-<<<<<<< HEAD
-
-// import { NodePath } from '@babel/core';
-// import generate from '@babel/generator';
-// import * as types from '@babel/types';
-// @ts-expect-error
-import inlineRequiresPlugin from 'babel-preset-fbjs/plugins/inline-requires';
-=======
->>>>>>> db81ceff
 import type { BabelTransformer, BabelTransformerArgs } from 'metro-babel-transformer';
 import assert from 'node:assert';
 import crypto from 'node:crypto';
@@ -119,74 +110,6 @@
       // about the requirements of an Expo project, making it easier to migrate to other transpilers in the future.
       caller: getBabelCaller({ filename, options }),
     };
-<<<<<<< HEAD
-
-    // const phases: {
-    //   code: string | null;
-    //   name: string;
-    //   visitorType: 'enter' | 'exit';
-    //   currentNode: unknown;
-    // }[] = [];
-    // if (!filename.match(/node_modules/) && filename.match(/src\/app\/_layout/)) {
-    //   // Track the modifications made to the AST by the plugins and store in metadata for Why UI.
-    //   Object.assign(babelConfig, {
-    //     wrapPluginVisitorMethod(
-    //       pluginAlias: string,
-    //       visitorType: 'enter' | 'exit',
-    //       callback: (path: NodePath<types.Node>, state: any) => void
-    //     ) {
-    //       const getPreviousPhaseCode = () => {
-    //         if (phases.length === 0) return null;
-    //         let i = phases.length - 1;
-    //         while (i >= 0) {
-    //           if (phases[i].code != null) {
-    //             return phases[i].code;
-    //           }
-    //           i--;
-    //         }
-    //         return null;
-    //       };
-    //       // @ts-expect-error
-    //       return function (...args) {
-    //         if (!pluginAlias.startsWith('internal.')) {
-    //           const { code } = generate(getProgramParent(args[0]).node);
-    //           if (phases.length === 0 || phases[phases.length - 1].code !== code) {
-    //             console.log(
-    //               'Collect:',
-    //               filename,
-    //               pluginAlias,
-    //               visitorType,
-    //               code,
-    //               args[0].node.type
-    //             );
-    //             const previous = getPreviousPhaseCode();
-    //             if (code === previous) {
-    //               console.log('SKIP:!!', pluginAlias);
-    //             }
-    //             phases.push({
-    //               code: code === previous ? null : code,
-    //               name: pluginAlias,
-    //               visitorType,
-    //               currentNode: args[0].node.type,
-    //             });
-    //           }
-    //         }
-    //         // @ts-expect-error
-    //         callback.call(this, ...args);
-    //       };
-    //     },
-    //   });
-    // }
-
-    const sourceAst =
-      isTypeScriptSource(filename) || isTSXSource(filename) || !options.hermesParser
-        ? parseSync(src, babelConfig)
-        : require('hermes-parser').parse(src, {
-            babel: true,
-            sourceType: babelConfig.sourceType,
-          });
-=======
->>>>>>> db81ceff
 
     const result = transformSync(src, babelConfig, options);
 
