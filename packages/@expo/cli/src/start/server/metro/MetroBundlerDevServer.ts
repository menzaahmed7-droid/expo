--- conflicted
+++ resolved
@@ -289,6 +289,8 @@
             const { getStaticContent } = await getStaticRenderFunctions(projectRoot, devServerUrl, {
               minify: options.mode === 'production',
               dev: options.mode !== 'production',
+              // Ensure the API Routes are included
+              environment: 'node',
             });
 
             let content = await getStaticContent(location);
@@ -388,7 +390,6 @@
 
   /** Get routes from Expo Router. */
   async getRoutesAsync() {
-<<<<<<< HEAD
     const getManifest = await getExpoRouteManifestBuilderAsync(this.projectRoot, {
       devServerUrl: `http://localhost:${this.getInstance()?.location.port}`,
       dev: false,
@@ -438,15 +439,6 @@
     }
 
     return [manifest, output];
-=======
-    const url = this.getDevServerUrl();
-    assert(url, 'Dev server must be started');
-    const { getManifest } = await getStaticRenderFunctions(this.projectRoot, url, {
-      // Ensure the API Routes are included
-      environment: 'node',
-    });
-    return getManifest({ fetchData: true });
->>>>>>> f479be69
   }
 
   async getStaticPageAsync(
@@ -558,39 +550,10 @@
             manifestOperation.delete('manifest');
           }
 
-<<<<<<< HEAD
           if (isApiRoute) {
             console.log(`[expo-cli] ${op} ${filepath}`);
             if (op === 'change' || op === 'add') {
               rebundleApiRoute(this.projectRoot, filepath, options);
-=======
-          const location = new URL(req.url, devServerUrl);
-
-          try {
-            const { getStaticContent } = await getStaticRenderFunctions(
-              this.projectRoot,
-              devServerUrl,
-              {
-                minify: options.mode === 'production',
-                dev: options.mode !== 'production',
-                // Ensure the API Routes are included
-                environment: 'node',
-              }
-            );
-
-            let content = await getStaticContent(location);
-
-            //TODO: Not this -- disable injection some other way
-            if (options.mode !== 'production') {
-              // Add scripts for rehydration
-              // TODO: bundle split
-              content = content.replace(
-                '</body>',
-                [`<script src="${manifestMiddleware.getWebBundleUrl()}" defer></script>`].join(
-                  '\n'
-                ) + '</body>'
-              );
->>>>>>> f479be69
             }
 
             if (op === 'delete') {
