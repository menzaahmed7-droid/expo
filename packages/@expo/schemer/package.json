{
  "name": "@expo/schemer",
<<<<<<< HEAD
  "version": "1.6.0",
=======
  "version": "1.6.1",
>>>>>>> cd391c95
  "description": "Centralized scheme validation library for Expo",
  "license": "MIT",
  "main": "./build/index.js",
  "types": "./build/index.d.ts",
  "files": [
    "build"
  ],
  "scripts": {
    "build": "expo-module tsc",
    "prepare": "yarn run clean && yarn run build",
    "clean": "expo-module clean",
    "lint": "expo-module lint",
    "test": "expo-module test",
    "test:e2e": "expo-module test --config e2e/jest.config.js",
    "typecheck": "expo-module typecheck",
    "watch": "yarn run --watch --preserveWatchOutput",
    "prepublishOnly": "expo-module prepublishOnly"
  },
  "homepage": "https://github.com/expo/expo/tree/main/packages/@expo/schemer#readme",
  "repository": {
    "type": "git",
    "url": "https://github.com/expo/expo.git",
    "directory": "packages/@expo/schemer"
  },
  "bugs": {
    "url": "https://github.com/expo/expo/issues"
  },
  "dependencies": {
    "ajv": "^8.1.0",
    "ajv-formats": "^2.0.2",
    "json-schema-traverse": "^1.0.0",
    "probe-image-size": "^7.1.0"
  },
  "devDependencies": {
    "@types/probe-image-size": "^7.2.4",
    "expo-module-scripts": "^4.1.1"
  },
  "publishConfig": {
    "access": "public"
  }
}<|MERGE_RESOLUTION|>--- conflicted
+++ resolved
@@ -1,10 +1,6 @@
 {
   "name": "@expo/schemer",
-<<<<<<< HEAD
-  "version": "1.6.0",
-=======
   "version": "1.6.1",
->>>>>>> cd391c95
   "description": "Centralized scheme validation library for Expo",
   "license": "MIT",
   "main": "./build/index.js",
